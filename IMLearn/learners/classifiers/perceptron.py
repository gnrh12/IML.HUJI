from __future__ import annotations
from typing import Callable
from typing import NoReturn
from ...base import BaseEstimator
import numpy as np

from ...metrics import misclassification_error

def default_callback(fit: Perceptron, x: np.ndarray, y: int):
    pass


class Perceptron(BaseEstimator):
    """
    Perceptron half-space classifier

    Finds a separating hyperplane for given linearly separable data.

    Attributes
    ----------
    include_intercept: bool, default = True
        Should fitted model include an intercept or not

    max_iter_: int, default = 1000
        Maximum number of passes over training data

    coefs_: ndarray of shape (n_features,) or (n_features+1,)
        Coefficients vector fitted by Perceptron algorithm. To be set in
        `Perceptron.fit` function.

    callback_: Callable[[Perceptron, np.ndarray, int], None]
            A callable to be called after each update of the model while fitting to given data
            Callable function should receive as input a Perceptron instance, current sample and current response
    """
    def __init__(self,
                 include_intercept: bool = True,
                 max_iter: int = 1000,
                 callback: Callable[[Perceptron, np.ndarray, int], None] = default_callback):
        """
        Instantiate a Perceptron classifier

        Parameters
        ----------
        include_intercept: bool, default=True
            Should fitted model include an intercept or not

        max_iter: int, default = 1000
            Maximum number of passes over training data

        callback: Callable[[Perceptron, np.ndarray, int], None]
            A callable to be called after each update of the model while fitting to given data
            Callable function should receive as input a Perceptron instance, current sample and current response
        """
        super().__init__()
        self.include_intercept_ = include_intercept
        self.max_iter_ = max_iter
        self.callback_ = callback
        self.coefs_ = None

    def _fit(self, X: np.ndarray, y: np.ndarray) -> NoReturn:
        """
        Fit a halfspace to to given samples. Iterate over given data as long as there exists a sample misclassified
        or that did not reach `self.max_iter_`

        Parameters
        ----------
        X : ndarray of shape (n_samples, n_features)
            Input data to fit an estimator for

        y : ndarray of shape (n_samples, )
            Responses of input data to fit to

        Notes
        -----
        Fits model with or without an intercept depending on value of `self.fit_intercept_`
        """
        if self.include_intercept_:
            X = np.c_[np.ones(y.size), X]

        self.coefs_ = np.zeros(X.shape[1])
        self.fitted_ = True
        for t in range(self.max_iter_):
            for i in range(len(X)):
                if y[i] * self.coefs_ @ X[i] <= 0:
                    self.coefs_ = self.coefs_ + y[i] * X[i]
                    self.callback_(self, X[i], y[i])
                    break
            else:
                return

    def _predict(self, X: np.ndarray) -> np.ndarray:
        """
        Predict responses for given samples using fitted estimator

        Parameters
        ----------
        X : ndarray of shape (n_samples, n_features)
            Input data to predict responses for

        Returns
        -------
        responses : ndarray of shape (n_samples, )
            Predicted responses of given samples
        """
        if self.include_intercept_:
            X = np.c_[np.ones(len(X)), X]

        return np.sign(X @ self.coefs_)

    def _loss(self, X: np.ndarray, y: np.ndarray) -> float:
        """
        Evaluate performance under misclassification loss function

        Parameters
        ----------
        X : ndarray of shape (n_samples, n_features)
            Test samples

        y : ndarray of shape (n_samples, )
            True labels of test samples

        Returns
        -------
        loss : float
            Performance under missclassification loss function
        """
<<<<<<< HEAD
        return misclassification_error(y, self._predict(X))
=======
        from ...metrics import misclassification_error
        raise NotImplementedError()
>>>>>>> 072d4a39
<|MERGE_RESOLUTION|>--- conflicted
+++ resolved
@@ -124,9 +124,4 @@
         loss : float
             Performance under missclassification loss function
         """
-<<<<<<< HEAD
-        return misclassification_error(y, self._predict(X))
-=======
-        from ...metrics import misclassification_error
-        raise NotImplementedError()
->>>>>>> 072d4a39
+        return misclassification_error(y, self._predict(X))